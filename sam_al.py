--- conflicted
+++ resolved
@@ -13,6 +13,7 @@
 from itertools import chain
 from torch.utils.data import Subset
 import wandb
+import wandb
 
 # Dice loss implementation for segmentation tasks
 class DiceLoss(nn.Module):
@@ -211,6 +212,7 @@
     height = y2 - y1
     return width * height
 
+def finetune_sam_model(train_dataset, validation_dataset, batch_size=4, epoches=1, patience=3,iter_num=0):
 def finetune_sam_model(train_dataset, validation_dataset, batch_size=4, epoches=1, patience=3,iter_num=0):
     """
     Fine-tune the SAM model on the given dataset.
@@ -330,22 +332,16 @@
                 loss.backward()
                 optimizer.step()
 
-<<<<<<< HEAD
                 wandb.log({f"Iteration_{iter_num + 1}/Epoch": epoch, f"Iteration_{iter_num + 1}/Train Loss": loss})
-=======
-                wandb.log({f"Iteration_{iter_num + 1}/Train Loss": loss})
->>>>>>> 9a404f2f
                 del loss, binary_mask, image_embedding, input_image_postprocess
                 torch.cuda.empty_cache()
                 
                 
+                
+                
                     
         val_loss = validate_model(validation_dataset)
-<<<<<<< HEAD
         wandb.log({f"Iteration_{iter_num + 1}/Epoch": epoch, f"Iteration_{iter_num + 1}/Validation Loss": val_loss})
-=======
-        wandb.log({f"Iteration_{iter_num + 1}/Epoch": epoch, f"Iteration_{iter_num + 1}/Train Loss": loss})
->>>>>>> 9a404f2f
         
 
         if val_loss < best_val_loss:
@@ -394,12 +390,9 @@
     def train_model(self):
         """Train the model on the current labeled dataset."""
         iteration = self.iteration
+        iteration = self.iteration
         training_subset = self.active_learning_dataset.get_training_subset()
-<<<<<<< HEAD
         finetune_sam_model(training_subset, self.validation_dataset, batch_size=self.batch_size, epoches=3,iter_num=iteration)
-=======
-        finetune_sam_model(training_subset, self.validation_dataset, batch_size=self.batch_size, epoches=1,iter_num=iteration)
->>>>>>> 9a404f2f
 
     def perform_inference(self):
         """Perform inference on the unlabeled dataset (for advanced strategies)."""
@@ -505,7 +498,20 @@
         # "epochs": 10,
         # }
     )
+        wandb.init(
+        # set the wandb project where this run will be logged
+        project="ActiveLearningSAM",
+
+        # TODO : track hyperparameters and run metadata
+        # config={
+        # "learning_rate": 0.02,
+        # "architecture": "CNN",
+        # "dataset": "CIFAR-100",
+        # "epochs": 10,
+        # }
+    )
         for iteration in range(self.max_iterations):
+            self.iteration = iteration
             self.iteration = iteration
             self.train_model()
             queried_indices = self.query_labels(num_images_to_query)
