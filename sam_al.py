

# Fine tune the model with the newly annotated instances : 

# https://github.com/bnsreenu/python_for_microscopists/blob/master/331_fine_tune_SAM_mito.ipynb
# https://encord.com/blog/learn-how-to-fine-tune-the-segment-anything-model-sam/


import matplotlib.pyplot as plt
import numpy as np
import os
import cv2 
from importCityScapesToDataloader import train_dataset, val_dataset, test_dataset
from segment_anything import sam_model_registry, SamPredictor
from matplotlib.colors import ListedColormap
from samplingUtils import ActiveLearningDataset
import torch 
import matplotlib.patches as patches
import torch.nn as nn

def visualize_and_save(image, gt_mask, sam_mask, curr_bbox, filename="test_sam.png"):
    """
    Visualize and save the image, ground truth mask, and SAM mask.

    Parameters:
    image (numpy.ndarray): The original image.
    gt_mask (numpy.ndarray): Ground truth mask.
    sam_mask (numpy.ndarray): SAM mask.
    filename (str): The filename to save the image to.

    Returns:
    None
    """

    # Preprocess (deteach, to cpu, to numpy): 
    gt_mask = gt_mask.detach().cpu().numpy()[0,:,:]
    sam_mask = sam_mask.detach().cpu().numpy()[0,:,:]
    curr_bbox = curr_bbox.detach().cpu().numpy()[0,:]
    image = image.detach().cpu().numpy().squeeze().transpose((1, 2, 0))

    # Create custom colormaps
    gt_cmap = ListedColormap(['none', 'red'])
    sam_cmap = ListedColormap(['none', 'blue'])

    fig, ax = plt.subplots(1, 3, figsize=(15, 5))

    ax[0].imshow(image)
    ax[0].imshow(gt_mask, cmap=gt_cmap, alpha=0.5)  # Overlay GT mask with opacity
    ax[0].set_title('Image with GT Mask')
    min_x, min_y, max_x, max_y = curr_bbox * 2
    
    width = max_x - min_x
    height = max_y - min_y
    rect = patches.Rectangle((min_x, min_y), width, height, linewidth=1, edgecolor='r', facecolor='none')
    ax[0].add_patch(rect)

    ax[1].imshow(image)
    ax[1].imshow(sam_mask, cmap=sam_cmap, alpha=0.5)  # Overlay SAM mask with opacity
    ax[1].set_title('Image with SAM Mask')

    ax[2].imshow(image)
    ax[2].imshow(gt_mask, cmap=gt_cmap, alpha=0.5)  # Overlay GT mask with opacity
    ax[2].imshow(sam_mask, cmap=sam_cmap, alpha=0.5)  # Overlay SAM mask with opacity
    ax[2].set_title('Image with GT and SAM Masks')

    for a in ax:
        a.axis('off')

    plt.tight_layout()
    plt.savefig(filename)
    plt.close(fig)

def calculate_iou(gt_mask, sam_mask):
    """
    Calculate Intersection over Union (IoU) between two masks.

    Parameters:
    gt_mask (numpy.ndarray): Ground truth mask.
    sam_mask (numpy.ndarray): SAM mask.

    Returns:
    float: IoU score.
    """
    intersection = np.logical_and(gt_mask, sam_mask)
    union = np.logical_or(gt_mask, sam_mask)
    iou_score = np.sum(intersection) / np.sum(union)
    return iou_score

def polygon_to_mask(polygon, image_shape=(1024, 2048)):
    """
    Convert a polygon to a mask.

    Parameters:
    polygon (list): A list of tuples representing the x and y coordinates of each point in the polygon.
    image_shape (tuple): A tuple representing the shape of the image. The mask will be the same size as this shape.

    Returns:
    numpy.ndarray: A binary mask of the same size as image_shape, with the polygon filled in.
    """
    mask = np.zeros(image_shape, dtype=np.uint8)
    cv2.fillPoly(mask, [np.array(polygon)], 1)
    return mask

def setup_sam_model():
    sam_checkpoint = "/workspace/sam_al/model-directory/sam_vit_b_01ec64.pth"
    model_type = "vit_b"
    sam = sam_model_registry[model_type](checkpoint=sam_checkpoint)
    sam.to(device="cuda:0")
    predictor = SamPredictor(sam)
    return predictor, sam

def get_values_from_data_iter(data, batch_size, predictor, input_image_size=(1024, 2048)):

    # All masks from image to tensor:
    gt_mask = []
    for item in data:
        polygon = item['polygon']
        mask = polygon_to_mask(polygon)
        gt_mask.append(mask)
    mask_list = gt_mask
    gt_mask = torch.tensor(np.array(gt_mask)).to(predictor.device)

    # Create list of bboxes:
    bboxes = []
    for item in data:
        bbox = item['bbox']
        bboxes.append(bbox)
    bboxes = torch.tensor(np.array(bboxes), device=predictor.device)
    bboxes = predictor.transform.apply_boxes_torch(bboxes, input_image_size)

    # Create a list of labels:
    labels = []
    for item in data:
        label = item['label']
        labels.append(label)
    
    gt_mask_split = torch.split(gt_mask, batch_size, dim=0)
    bboxes_split = torch.split(bboxes, batch_size, dim=0)
    labels_split = [labels[i:i+batch_size] for i in range(0, len(labels), batch_size)]
    
    return gt_mask_split, bboxes_split, labels_split

def plot_and_save_masks(labels, predictions, file_name='masks_comparison.png'):
    """
    Plots and saves comparison of label and prediction masks side by side.

    Args:
    labels (torch.Tensor): A tensor of shape [4, 1024, 2048] on CUDA, representing labels.
    predictions (torch.Tensor): A tensor of shape [4, 1024, 2048] on CUDA, representing predictions.
    file_name (str): Filename to save the plot.
    """
    # Ensure the input tensors are on the same device and have the expected shape
    assert labels.shape == predictions.shape == (4, 1024, 2048), "Input tensors must have the shape [4, 1024, 2048]"
    assert labels.device == predictions.device, "Both tensors must be on the same device"

    # Move tensors to CPU and convert to NumPy arrays
    labels_np = labels.cpu().detach().numpy()
    predictions_np = predictions.cpu().detach().numpy()

    # Set up the plot with 4 rows (for each batch) and 2 columns (for labels and predictions)
    fig, axes = plt.subplots(nrows=4, ncols=2, figsize=(12, 24))

    for i in range(4):
        # Plot labels
        axes[i, 0].imshow(labels_np[i], cmap='gray')
        axes[i, 0].set_title(f'Label {i}')
        axes[i, 0].axis('off')  # Turn off axis

        # Plot predictions
        axes[i, 1].imshow(predictions_np[i], cmap='gray')
        axes[i, 1].set_title(f'Prediction {i}')
        axes[i, 1].axis('off')  # Turn off axis

    # Adjust layout and save the figure
    plt.tight_layout()
    plt.savefig(file_name)
    plt.close()

# Example usage:
# Assuming 'labels' and 'predictions' are your tensors on a CUDA device
# plot_and_save_masks(labels, predictions)
torch.autograd.set_detect_anomaly(True)

def calculate_rect_size(bbox):
    # Assuming bbox is a tensor with shape [1, 4] and format [x1, y1, x2, y2]
    # Extract coordinates
    x1, y1, x2, y2 = bbox[0].cpu().numpy()
    
    # Calculate width and height
    width = x2 - x1
    height = y2 - y1
    
    # Return size (width, height)
    return width*height

class DiceLoss(nn.Module):
    def __init__(self, smooth=1):
        super(DiceLoss, self).__init__()
        self.smooth = smooth

    def forward(self, preds, labels):
        preds = preds.contiguous()
        labels = labels.contiguous()

        intersection = (preds * labels).sum(dim=(1, 2))
        dice = (2. * intersection + self.smooth) / (preds.sum(dim=(1, 2)) + labels.sum(dim=(1, 2)) + self.smooth)
        
        return 1 - dice.mean()
    
def finetune_sam_model(dataset, batch_size=16, epoches=1):

    

    # Create a DataLoader instance for the training dataset
    from torch.utils.data import DataLoader
    from torch.nn.functional import threshold, normalize
    from torch.nn.utils import clip_grad_norm_
    from itertools import chain


    #optimizer = torch.optim.Adam(sam_model.mask_decoder.parameters(), lr=1e-4) #  weight_decay=1e-4
<<<<<<< HEAD
    optimizer = torch.optim.Adam(chain(sam_model.mask_decoder.parameters(), sam_model.image_encoder.parameters(), sam_model.prompt_encoder.parameters()), lr=1e-4)
    loss_fn = torch.nn.MSELoss() # TODO : #Try DiceFocalLoss, FocalLoss, DiceCELoss
    # scheduler = torch.optim.lr_scheduler.StepLR(optimizer, step_size=1, gamma=0.1)
=======
    optimizer = torch.optim.Adam(chain(sam_model.mask_decoder.parameters(), sam_model.image_encoder.parameters(), sam_model.prompt_encoder.parameters()), lr=1e-5)
    loss_fn = DiceLoss(smooth=1) #torch.nn.MSELoss() # TODO : #Try DiceFocalLoss, FocalLoss, DiceCELoss
    scheduler = torch.optim.lr_scheduler.StepLR(optimizer, step_size=1, gamma=0.1)
>>>>>>> 6cc61f4a

    def compute_loss_and_mask(model, image_embedding, bbox, predictor_device):

        with torch.no_grad():
            # Generate prompt embeddings without gradient computation
            sparse_embeddings, dense_embeddings = model.prompt_encoder(
                points=None,
                boxes=bbox,
                masks=None,
            )

        # Generate masks using the model's mask decoder
        low_res_masks, iou_predictions = model.mask_decoder(
            image_embeddings=image_embedding,
            image_pe=model.prompt_encoder.get_dense_pe(),
            sparse_prompt_embeddings=sparse_embeddings,
            dense_prompt_embeddings=dense_embeddings,
            multimask_output=False,
        )

        # Upscale masks and convert to binary format
        upscaled_masks = model.postprocess_masks(low_res_masks, input_size, original_image_size).to(predictor_device)
        binary_mask = normalize(threshold(upscaled_masks, 0.0, 0)).to(predictor_device)
        binary_mask = binary_mask.squeeze()
        if len(binary_mask.shape) == 2:
            binary_mask = binary_mask.unsqueeze(0)

        return binary_mask

    def get_loss(model, binary_mask, gt_mask):
        return loss_fn(binary_mask, gt_mask.float())



    for epoch in range(epoches):
        epoch_losses = []
        for index, (input_image, data) in enumerate(dataset):

            gt_mask, bboxes, labels = get_values_from_data_iter(data, batch_size, predictor)
            full_labels = labels
            if len(dataset) == 1:
                for i, box in enumerate(bboxes):
                    if calculate_rect_size(box) > 1000 and calculate_rect_size(box) < 130880 and i>40:
                        gt_mask = [gt_mask[i]]
                        bboxes = [bboxes[i]]
                        labels = [labels[i]]
                        break

            input_image = input_image.to(predictor.device)
            original_image_size = (1024, 2048)
            input_size = (512, 1024)            
            # with torch.no_grad():

            """ We want to embed images by wrapping the encoder in the torch.no_grad() 
            context manager, since otherwise we will have memory issues, along with 
            the fact that we are not looking to fine-tune the image encoder. """
            input_image = input_image.unsqueeze(0) # add another false dimension to input_image
            min_loss = 1000000
            k = 10  # Number of last iterations to check
            p = 5   # Minimum number of iterations with decreased loss
            loss_decreased_counter = 0  # Counter for iterations where loss decreased
            loss_history = []  # History of loss values to keep track of last k iterations
   
            for i, (curr_gt_mask, curr_bbox, curr_label) in enumerate(zip(gt_mask, bboxes, labels)):
                while True: 

                    input_image_postprocess = sam_model.preprocess(input_image)
                    image_embedding = sam_model.image_encoder(input_image_postprocess)

                    binary_mask = compute_loss_and_mask(sam_model, image_embedding, curr_bbox, predictor.device)
                    loss = get_loss(sam_model, binary_mask, curr_gt_mask)
                    optimizer.zero_grad()
                    loss.backward()
                    optimizer.step()
                    print(loss.item())
                    # wandb.log({"Initial Loss": loss.item()})  # Log initial loss
                    # Update loss history
                    if len(loss_history) >= k:
                        # Remove the oldest loss if we have already k losses in history
                        oldest_loss = loss_history.pop(0)
                        # Decrease counter if the oldest loss was part of the decreased losses
                        if oldest_loss < min_loss:
                            loss_decreased_counter -= 1
                    # Add current loss to history
                    loss_history.append(loss.item())

                    if loss.item() < min_loss:
                        min_loss = loss.item()
                        loss_decreased_counter += 1  # Increment counter as current loss is less than min_loss

                    # Check if in the last k iterations at least p iterations had decreased loss
                    if loss_decreased_counter >= p or i == 0:
                        visualize_and_save(input_image, curr_gt_mask.float(), binary_mask, curr_bbox, filename=f"encoder_loss_decrease_{i}.png")
                        loss_decreased_counter=0
                        v=0

                    
                    del loss, binary_mask, image_embedding, input_image_postprocess
                    torch.cuda.empty_cache()
                    i+=1

                    if i%20 == 0:
                        scheduler.step()  # Update the learning rate
                        print(f"Learning Rate: {scheduler.get_lr()}")
                    
        # wandb.log({"Mean loss": np.mean(epoch_losses), "Epoch": epoch})
        # scheduler.step()  # Update the learning rate
    
    # Save the model's state dictionary to a file
    torch.save(sam_model.state_dict(), "/workspace/mask-auto-labeler/SAM_AL/fine_tune_sam_model.pth")

# # TODO, Finish this function:
# def evaluate_iou_per_class(model, dataset, device, batch_size=4):


#     # Dictionary to hold IoU sums and count per class
#     class_iou = defaultdict(lambda: {'iou_sum': 0.0, 'count': 0})
    
#     # Model in evaluation mode
#     model.eval()

#     with torch.no_grad():  # No gradients needed
#         for index, (input_image, data) in enumerate(dataset):
#             input_image = input_image.to(predictor.device)  # Assume 'device' is defined
#             input_image_postprocess = model.preprocess(input_image)
#             image_embedding = model.image_encoder(input_image_postprocess)

#             gt_mask, bboxes, labels = get_values_from_data_iter(data, batch_size, predictor)  # Assuming this function is defined
            
#             for curr_gt_mask, curr_bbox, curr_label in zip(gt_mask, bboxes, labels):
#                 sparse_embeddings, dense_embeddings = model.prompt_encoder(
#                     points=None,
#                     boxes=curr_bbox,
#                     masks=None,
#                 )
                
#                 low_res_masks, _, _ = model.mask_decoder(
#                     image_embeddings=image_embedding,
#                     image_pe=model.prompt_encoder.get_dense_pe(),
#                     sparse_prompt_embeddings=sparse_embeddings,
#                     dense_prompt_embeddings=dense_embeddings,
#                     multimask_output=False,
#                 )

#                 # Upscale and threshold masks
#                 original_image_size = (1024, 2048)
#                 upscaled_masks = model.postprocess_masks(low_res_masks, input_image.shape[-2:], original_image_size)
#                 binary_mask = normalize(threshold(upscaled_masks, 0.0, 0)).to(predictor.device)
#                 binary_mask = binary_mask.squeeze()

#                 # Calculate IoU for each class
#                 for i, label in enumerate(curr_label):
#                     intersection = (binary_mask[i] * curr_gt_mask[i]).sum()
#                     union = (binary_mask[i] + curr_gt_mask[i] - (binary_mask[i] * curr_gt_mask[i])).sum()
#                     iou = intersection / union if union > 0 else 0

#                     class_iou[label.item()]['iou_sum'] += iou.item()
#                     class_iou[label.item()]['count'] += 1

#     # Prepare the results in a DataFrame
#     results = {'Class': [], 'Mean IoU': [], 'Std IoU': []}
#     for label, metrics in class_iou.items():
#         mean_iou = metrics['iou_sum'] / metrics['count']
#         # Collect IoUs to calculate standard deviation
#         ious = [((binary_mask[i] * gt_mask[i]).sum() / ((binary_mask[i] + gt_mask[i] - (binary_mask[i] * gt_mask[i])).sum())).item()
#                 for i, l in enumerate(labels) if l.item() == label]
#         std_iou = torch.std(torch.tensor(ious)).item()

#         results['Class'].append(label)
#         results['Mean IoU'].append(mean_iou)
#         results['Std IoU'].append(std_iou)

#     return pd.DataFrame(results)

predictor, sam_model = setup_sam_model()
iou_dict = {}
low_flag = True
high_flag = True

# for x in test_dataset:
#     img, (inst, col, poly) = x
#     cv_image = np.array(img) # Convert PIL to OpenCV
#     cv_image = cv_image[:, :, ::-1].copy() # Convert RGB to BGR 
#     predictor.set_image(cv_image) # Set the image to the predictor
#     for item in poly['objects']:
#         polygon = item['polygon']
#         label = item['label']
#         bbox = np.array(cv2.boundingRect(np.array(polygon))) # Get GT bbox of item
#         sam_mask, _, _, _ = predictor.predict(
#             point_coords=None,
#             point_labels=None,
#             box=bbox[None, :],
#             multimask_output=False,) # Get SAM mask of item
#         sam_mask = sam_mask.squeeze()
#         gt_mask = polygon_to_mask(polygon)
#         iou = calculate_iou(gt_mask, sam_mask)
#         if label not in iou_dict:
#             iou_dict[label] = [iou]
#         else:
#             iou_dict[label].append(iou)   
#         if iou < 0.2 and low_flag:
#             visualize_and_save(cv_image, gt_mask, sam_mask, f'output_{label}_low_iou_{iou}.png')
#             low_flag = False
#         if iou > 0.8 and high_flag:
#             visualize_and_save(cv_image, gt_mask, sam_mask, f'output_{label}_high_iou_{iou}.png')
#             high_flag = False

# import wandb

# wandb.login()


# wandb.init(
#     # set the wandb project where this run will be logged
#     project="DAPT_CityScapes",
    
#     # track hyperparameters and run metadata
#     config={
#     "active learning method": "random",
#     "architecture": "SAM",
#     "dataset": "CityScapes",
#     "epochs": 20,
#     "batch_size": 64,
#     },
    
#     mode="disabled"
# )        

active_learning_dataset = ActiveLearningDataset(train_dataset, train_percent=0.2, sampling_method='fixed')
training_subset = active_learning_dataset.get_training_subset()
finetune_sam_model(dataset=training_subset, batch_size=1, epoches=10)
# wandb.finish()

# Debug : 

# Draw with images, bbox, gt_mask, sam_mask and compare
# _____

# TODO 1 : Save model after iteration of traning on random subset of data [V]
# TODO 2 : Evaluate the model's performance on the validation data
# TODO 3 : Implement active learning strategy 
# TODO 4 : Evaluate the model's performance unsupervisedly on the data
# TODO 5 : Annotate the selected instances unsupervisedly (????????)
# TODO 6: Retrain the model with the newly annotated instances (fine-tuning SAM)
# TODO 7: Repeat steps 6-10 until satisfactory performance is achieved
v=0
# what is weight decay? how it works? which value to put as default and how?<|MERGE_RESOLUTION|>--- conflicted
+++ resolved
@@ -219,15 +219,9 @@
 
 
     #optimizer = torch.optim.Adam(sam_model.mask_decoder.parameters(), lr=1e-4) #  weight_decay=1e-4
-<<<<<<< HEAD
-    optimizer = torch.optim.Adam(chain(sam_model.mask_decoder.parameters(), sam_model.image_encoder.parameters(), sam_model.prompt_encoder.parameters()), lr=1e-4)
-    loss_fn = torch.nn.MSELoss() # TODO : #Try DiceFocalLoss, FocalLoss, DiceCELoss
-    # scheduler = torch.optim.lr_scheduler.StepLR(optimizer, step_size=1, gamma=0.1)
-=======
     optimizer = torch.optim.Adam(chain(sam_model.mask_decoder.parameters(), sam_model.image_encoder.parameters(), sam_model.prompt_encoder.parameters()), lr=1e-5)
     loss_fn = DiceLoss(smooth=1) #torch.nn.MSELoss() # TODO : #Try DiceFocalLoss, FocalLoss, DiceCELoss
     scheduler = torch.optim.lr_scheduler.StepLR(optimizer, step_size=1, gamma=0.1)
->>>>>>> 6cc61f4a
 
     def compute_loss_and_mask(model, image_embedding, bbox, predictor_device):
 
