--- conflicted
+++ resolved
@@ -413,21 +413,12 @@
                         # Define the target size
                         target_size = (1024, 2048)
 
-<<<<<<< HEAD
                     #     # Interpolate the image to the target size
                     #     input_image_torch_vis = input_image_torch.float() / 255.0
                     #     input_image_torch_vis = F.interpolate(input_image_torch_vis, size=target_size, mode='bilinear', align_corners=False)
 
                         
                     #     visualize_and_save(input_image_torch_vis, curr_gt_mask, binary_mask, curr_bbox, filename=f"valid_set_{curr_label}_iou_{iou}.png")
-=======
-                        # Interpolate the image to the target size
-                        input_image_torch = input_image_torch.float() / 255.0
-                        input_image_torch = F.interpolate(input_image_torch, size=target_size, mode='bilinear', align_corners=False)
-
-                        
-                        visualize_and_save(input_image_torch, curr_gt_mask, binary_mask, curr_bbox, filename=f"valid_set_{curr_label}_iou_{iou}.png")
->>>>>>> 4e0e53a0
                     
                     validation_loss.append(loss.item())
 
@@ -454,8 +445,8 @@
                 "std_iou": std_iou
             }
 
-        # Log the results to wandb
-        wandb.log({"epoch": epoch, "class_stats": class_stats})
+        # # Log the results to wandb
+        # wandb.log({"epoch": epoch, "class_stats": class_stats})
 
         
         # # Convert dictionary to DataFrame
@@ -482,15 +473,9 @@
     
 
     for epoch in range(epoches):
-<<<<<<< HEAD
         singleImageLoggingFlag = True
         for index, (input_image, data) in enumerate(train_dataset):
             (input_image, data) = train_dataset[0]
-=======
-        # singleImageLoggingFlag = True
-        # for index, (input_image, data) in enumerate(train_dataset):
-            # (input_image, data) = train_dataset[0]
->>>>>>> 4e0e53a0
 
             ######### Demo Sanity Check - 1 ##########
 
@@ -534,7 +519,6 @@
             #     ###########################################
 
 
-<<<<<<< HEAD
                 binary_mask = compute_loss_and_mask(sam_model, image_embedding, curr_bbox, predictor.device, input_size, original_image_size)
                 loss = get_loss(sam_model, binary_mask, curr_gt_mask)
                 optimizer.zero_grad()
@@ -545,15 +529,6 @@
 
                 clip_grad_norm_(sam_model.parameters(), max_grad_norm) # Apply gradient clippinp
                 optimizer.step()
-=======
-            #     binary_mask = compute_loss_and_mask(sam_model, image_embedding, curr_bbox, predictor.device, input_size, original_image_size)
-            #     loss = get_loss(sam_model, binary_mask, curr_gt_mask)
-            #     optimizer.zero_grad()
-            #     loss.backward()
-            #     optimizer.step()
-
-            #     wandb.log({f"Iteration_{iter_num + 1}/Epoch": epoch, f"Iteration_{iter_num + 1}/Train Loss": loss.item()})
->>>>>>> 4e0e53a0
                 
             #     # if singleImageLoggingFlag:
             #     #     # Define the target size
@@ -574,15 +549,6 @@
 
                 
         val_loss = validate_model(validation_dataset, epoch)
-<<<<<<< HEAD
-=======
-        
-        ################## TODO : DELETE THIS LINE ##################
-        # val_loss = 0.1
-        ################## TODO : DELETE THIS LINE ##################
-
-
->>>>>>> 4e0e53a0
 
         current_lr = optimizer.param_groups[0]['lr']
  
